###############################################################################
#   ilastik: interactive learning and segmentation toolkit
#
#       Copyright (C) 2011-2014, the ilastik developers
#                                <team@ilastik.org>
#
# This program is free software; you can redistribute it and/or
# modify it under the terms of the GNU General Public License
# as published by the Free Software Foundation; either version 2
# of the License, or (at your option) any later version.
#
# In addition, as a special exception, the copyright holders of
# ilastik give you permission to combine ilastik with applets,
# workflows and plugins which are not covered under the GNU
# General Public License.
#
# See the LICENSE file for details. License information is also available
# on the ilastik web site at:
#		   http://ilastik.org/license.html
###############################################################################
import numpy
import numpy.lib.recfunctions as rfn
import vigra
import time
import warnings
import itertools
from collections import defaultdict
from functools import partial

from lazyflow.graph import Operator, InputSlot, OutputSlot
from lazyflow.stype import Opaque
from lazyflow.rtype import List
from lazyflow.operators import OpValueCache, OpSlicedBlockedArrayCache, OperatorWrapper, OpMultiArrayStacker
from lazyflow.request import Request, RequestPool, RequestLock

from lazyflow.classifiers import ParallelVigraRfLazyflowClassifierFactory, ParallelVigraRfLazyflowClassifier

from ilastik.utility import OperatorSubView, MultiLaneOperatorABC, OpMultiLaneWrapper
from ilastik.utility.mode import mode
from ilastik.applets.objectExtraction.opObjectExtraction import default_features_key
from ilastik.applets.objectExtraction.opObjectExtraction import OpObjectExtraction

from ilastik.applets.base.applet import DatasetConstraintError

import logging
logger = logging.getLogger(__name__)

MISSING_VALUE = 0

class OpObjectClassification(Operator, MultiLaneOperatorABC):
    """The top-level operator for object classification.

    Most functionality is handled by specialized operators such as
    OpObjectTrain and OpObjectPredict.

    Also transfers existing labels if the upstream object segmentation
    changes. The transfer is conservative: labels only get transfered
    from an old object to a new object if they overlap sufficiently,
    and the label does not overlap with other objects.

    """
    name = "OpObjectClassification"
    category = "Top-level"

    ###############
    # Input slots #
    ###############
    BinaryImages = InputSlot(level=1) # for visualization
    RawImages = InputSlot(level=1) # for visualization
    SegmentationImages = InputSlot(level=1) #connected components

    # the actual feature arrays
    # same format as OpObjectExtraction.RegionFeatures
    ObjectFeatures = InputSlot(rtype=List, stype=Opaque, level=1)

    # the names of the features computed in the object extraction operator
    # same format as OpObjectExtraction.ComputedFeatureNames
    ComputedFeatureNames = InputSlot(rtype=List, stype=Opaque)

    # the features selected in our own GUI
    # same format as ComputedFeatureNames
    SelectedFeatures = InputSlot(rtype=List, stype=Opaque)

    LabelsAllowedFlags = InputSlot(stype='bool', level=1)
    LabelInputs = InputSlot(stype=Opaque, rtype=List, optional=True, level=1)
    
    FreezePredictions = InputSlot(stype='bool', value=False)

    # for reading from disk
    InputProbabilities = InputSlot(level=1, stype=Opaque, rtype=List, optional=True)

    ################
    # Output slots #
    ################
    NumLabels = OutputSlot()
    Classifier = OutputSlot()
    LabelImages = OutputSlot(level=1)
    Predictions = OutputSlot(level=1, stype=Opaque, rtype=List)
    Probabilities = OutputSlot(level=1, stype=Opaque, rtype=List)

    # pulls whatever is in the cache, but does not try to compute more.
    CachedProbabilities = OutputSlot(level=1, stype=Opaque, rtype=List)

    PredictionImages = OutputSlot(level=1) #Labels, by the majority vote
    UncachedPredictionImages = OutputSlot(level=1)
    PredictionProbabilityChannels = OutputSlot(level=2) # Classification predictions, enumerated by channel
    ProbabilityChannelImage = OutputSlot(level=1)
    SegmentationImagesOut = OutputSlot(level=1) #input connected components
    BadObjects = OutputSlot(level=1, stype=Opaque, rtype=List) #Objects with NaN-like features
    BadObjectImages = OutputSlot(level=1) #Images, where objects with NaN-like features are black
    Warnings = OutputSlot(stype=Opaque) #Warnings about objects with NaN-like features encountered in training

    # Used for labeling
    Eraser = OutputSlot()
    DeleteLabel = OutputSlot()

    # GUI-only (not part of the pipeline, but saved to the project)
    LabelNames = OutputSlot()
    LabelColors = OutputSlot()
    PmapColors = OutputSlot()


    def __init__(self, *args, **kwargs):
        super(OpObjectClassification, self).__init__(*args, **kwargs)

        # internal operators
        opkwargs = dict(parent=self)
        self.opTrain = OpObjectTrain(parent=self)
        self.opPredict = OpMultiLaneWrapper(OpObjectPredict, **opkwargs)
        self.opLabelsToImage = OpMultiLaneWrapper(OpRelabelSegmentation, **opkwargs)
        self.opPredictionsToImage = OpMultiLaneWrapper(OpRelabelSegmentation, **opkwargs)
        self.opPredictionImageCache = OpMultiLaneWrapper(OpSlicedBlockedArrayCache, **opkwargs)
        self.opPredictionImageCache.name="OpObjectClassification.opPredictionImageCache"
        
        self.opProbabilityChannelsToImage = OpMultiLaneWrapper(OpMultiRelabelSegmentation, **opkwargs)
        self.opBadObjectsToImage = OpMultiLaneWrapper(OpRelabelSegmentation, **opkwargs)
        self.opBadObjectsToWarningMessage = OpBadObjectsToWarningMessage(parent=self)

        self.classifier_cache = OpValueCache(parent=self)
        self.classifier_cache.name = "OpObjectClassification.classifier_cache"

        # connect inputs
        self.opTrain.Features.connect(self.ObjectFeatures)
        self.opTrain.Labels.connect(self.LabelInputs)
        self.opTrain.FixClassifier.setValue(False)
        self.opTrain.SelectedFeatures.connect(self.SelectedFeatures)

        self.classifier_cache.Input.connect(self.opTrain.Classifier)

        # Find the highest label in all the label images
        self.opMaxLabel = OpMaxLabel( parent=self )
        self.opMaxLabel.Inputs.connect( self.LabelInputs )

        self.opPredict.Features.connect(self.ObjectFeatures)
        self.opPredict.Classifier.connect(self.classifier_cache.Output)
        self.opPredict.SelectedFeatures.connect(self.SelectedFeatures)

        # Not directly connected.  Must always use setValue() to update.
        # See _updateNumClasses()
        # self.opPredict.LabelsCount.connect(self.opMaxLabel.Output) # See _updateNumClasses()

        self.opLabelsToImage.Image.connect(self.SegmentationImages)
        self.opLabelsToImage.ObjectMap.connect(self.LabelInputs)
        self.opLabelsToImage.Features.connect(self.ObjectFeatures)

        self.opPredictionsToImage.Image.connect(self.SegmentationImages)
        self.opPredictionsToImage.ObjectMap.connect(self.opPredict.Predictions)
        self.opPredictionsToImage.Features.connect(self.ObjectFeatures)

        #self.opPredictionImageCache.name = "prediction_image_cache"
        self.opPredictionImageCache.fixAtCurrent.connect( self.FreezePredictions )
        self.opPredictionImageCache.Input.connect( self.opPredictionsToImage.Output )

        self.opProbabilityChannelsToImage.Image.connect(self.SegmentationImages)
        self.opProbabilityChannelsToImage.ObjectMaps.connect(self.opPredict.ProbabilityChannels)
        self.opProbabilityChannelsToImage.Features.connect(self.ObjectFeatures)
        
        class OpWrappedCache(Operator):
            """
            This quick hack is necessary because there's not currently a way to wrap an OperatorWrapper.
            We need to double-wrap the cache, so we need this operator to provide the first level of wrapping.
            """
            Input = InputSlot(level=1) 
            innerBlockShape = InputSlot()
            outerBlockShape = InputSlot()
            fixAtCurrent = InputSlot(value = False)
    
            Output = OutputSlot(level=1)
    
            def __init__(self, *args, **kwargs):
                super( OpWrappedCache, self ).__init__( *args, **kwargs )
                self._innerOperator = OperatorWrapper( OpSlicedBlockedArrayCache, parent=self )
                self._innerOperator.Input.connect( self.Input )
                self._innerOperator.fixAtCurrent.connect( self.fixAtCurrent )
                self._innerOperator.innerBlockShape.connect( self.innerBlockShape )
                self._innerOperator.outerBlockShape.connect( self.outerBlockShape )
                self.Output.connect( self._innerOperator.Output )
                
            def execute(self, slot, subindex, roi, destination):
                assert False, "Shouldn't get here."
    
            def propagateDirty(self, slot, subindex, roi):
                pass # Nothing to do...

        # Wrap the cache for probability channels twice TWICE.
        self.opProbChannelsImageCache = OpMultiLaneWrapper( OpWrappedCache, parent=self )
        self.opProbChannelsImageCache.name = "OpObjectClassification.opProbChannelsImageCache"
        self.opProbChannelsImageCache.Input.connect(self.opProbabilityChannelsToImage.Output)
        self.opProbChannelsImageCache.fixAtCurrent.connect( self.FreezePredictions )
        
        
        self.opBadObjectsToImage.Image.connect(self.SegmentationImages)
        self.opBadObjectsToImage.ObjectMap.connect(self.opPredict.BadObjects)
        self.opBadObjectsToImage.Features.connect(self.ObjectFeatures)

        self.opBadObjectsToWarningMessage.BadObjects.connect(self.opTrain.BadObjects)

        self.opPredict.InputProbabilities.connect(self.InputProbabilities)

        def _updateNumClasses(*args):
            """
            When the number of labels changes, we MUST make sure that the prediction image changes its shape (the number of channels).
            Since setupOutputs is not called for mere dirty notifications, but is called in response to setValue(),
            we use this function to call setValue().
            """
            numClasses = len(self.LabelNames.value)
            self.opPredict.LabelsCount.setValue( numClasses )
            self.NumLabels.setValue( numClasses )
        self.LabelNames.notifyDirty( _updateNumClasses )

        self.LabelNames.setValue( [] )
        self.LabelColors.setValue( [] )
        self.PmapColors.setValue( [] )

        self.opStackProbabilities = OperatorWrapper( OpMultiArrayStacker, parent=self )
        self.opStackProbabilities.Images.connect( self.opProbChannelsImageCache.Output )
        self.opStackProbabilities.AxisFlag.setValue('c')

        # connect outputs
        self.LabelImages.connect(self.opLabelsToImage.Output)
        self.Predictions.connect(self.opPredict.Predictions)
        self.Probabilities.connect(self.opPredict.Probabilities)
        self.CachedProbabilities.connect(self.opPredict.CachedProbabilities)
        self.PredictionImages.connect(self.opPredictionImageCache.Output)
        self.UncachedPredictionImages.connect(self.opPredictionsToImage.Output)
        self.PredictionProbabilityChannels.connect(self.opProbChannelsImageCache.Output)
        self.ProbabilityChannelImage.connect( self.opStackProbabilities.Output )
        self.BadObjects.connect(self.opPredict.BadObjects)
        self.BadObjectImages.connect(self.opBadObjectsToImage.Output)
        self.Warnings.connect(self.opBadObjectsToWarningMessage.WarningMessage)

        self.Classifier.connect(self.classifier_cache.Output)

        self.SegmentationImagesOut.connect(self.SegmentationImages)

        # Not directly connected.  Must always use setValue() to update.
        # See _updateNumClasses()
        # self.NumLabels.connect( self.opMaxLabel.Output )


        self.Eraser.setValue(100)
        self.DeleteLabel.setValue(-1)

        self._labelBBoxes = []
        self._ambiguousLabels = []
        self._needLabelTransfer = False

        def handleNewInputImage(multislot, index, *args):
            def handleInputReady(slot):
                self.setupCaches(multislot.index(slot))
            multislot[index].notifyReady(handleInputReady)

        self.SegmentationImages.notifyInserted(handleNewInputImage)

        self._predict_enabled = False

    def setupCaches(self, imageIndex):
        """Setup the label input and caches to correct dimensions"""
        numImages=len(self.SegmentationImages)
        cctype = self.SegmentationImages[imageIndex].meta.dtype
        if not issubclass(cctype, numpy.integer):
            msg = "Connected Components image should be of integer type.\n"\
                  "Ask your workflow developer to change the input applet accordingly.\n"
            raise DatasetConstraintError("Object Classification", msg)
        self.LabelInputs.resize(numImages)
        self.LabelInputs[imageIndex].meta.shape = (1,)
        self.LabelInputs[imageIndex].meta.dtype = object
        self.LabelInputs[imageIndex].meta.mapping_dtype = numpy.uint8
        self.LabelInputs[imageIndex].meta.axistags = None

        self._resetLabelInputs(imageIndex)
        
        

    def _resetLabelInputs(self, imageIndex, roi=None):
        labels = dict()
        for t in range(self.SegmentationImages[imageIndex].meta.shape[0]):
            #initialize, because volumina needs to reshape to use it as a datasink
            labels[t] = numpy.zeros((2,))
        self.LabelInputs[imageIndex].setValue(labels)
        if imageIndex in range(len(self._ambiguousLabels)):
            self._ambiguousLabels[imageIndex] = None
            self._labelBBoxes[imageIndex] = dict()
        else:
            self._ambiguousLabels.insert(imageIndex, None)
            self._labelBBoxes.insert(imageIndex, dict())

    def removeLabel(self, label):
        #remove this label from the inputs
        for islot, label_slot in enumerate(self.LabelInputs):
            if not label_slot.ready() or islot>= len(self.RawImages) or \
                not self.RawImages[islot].ready():
            
                continue
                
            cur_labels = label_slot.value
            nTimes = self.RawImages[islot].meta.shape[0]
            nLabels = len(self.LabelNames.value)+1 #+1 because we already took out the name in labelingGui
            for t in range(nTimes):
                label_values = cur_labels[t]
                label_values[label_values==label+1] = 0
                for nextLabel in range(label, nLabels):
                    label_values[label_values==nextLabel+1]=nextLabel
        self.LabelInputs.setDirty([])

    def setupOutputs(self):
        self.Warnings.meta.shape = (1,)
        axisOrder = [ tag.key for tag in self.RawImages[0].meta.axistags ]

        blockDimsX = { 't' : (1,1),
                       'z' : (128,256),
                       'y' : (128,256),
                       'x' : (1,1),
                       'c' : (100, 100) }

        blockDimsY = { 't' : (1,1),
                       'z' : (128,256),
                       'y' : (1,1),
                       'x' : (128,256),
                       'c' : (100,100) }

        blockDimsZ = { 't' : (1,1),
                       'z' : (1,1),
                       'y' : (128,256),
                       'x' : (128,256),
                       'c' : (100,100) }

        innerBlockShapeX = tuple( blockDimsX[k][0] for k in axisOrder )
        outerBlockShapeX = tuple( blockDimsX[k][1] for k in axisOrder )

        innerBlockShapeY = tuple( blockDimsY[k][0] for k in axisOrder )
        outerBlockShapeY = tuple( blockDimsY[k][1] for k in axisOrder )

        innerBlockShapeZ = tuple( blockDimsZ[k][0] for k in axisOrder )
        outerBlockShapeZ = tuple( blockDimsZ[k][1] for k in axisOrder )

        self.opPredictionImageCache.innerBlockShape.setValue( (innerBlockShapeX, innerBlockShapeY, innerBlockShapeZ) )
        self.opPredictionImageCache.outerBlockShape.setValue( (outerBlockShapeX, outerBlockShapeY, outerBlockShapeZ) )
        self.opProbChannelsImageCache.innerBlockShape.setValue( (innerBlockShapeX, innerBlockShapeY, innerBlockShapeZ) )
        self.opProbChannelsImageCache.outerBlockShape.setValue( (outerBlockShapeX, outerBlockShapeY, outerBlockShapeZ) )

    def setInSlot(self, slot, subindex, roi, value):
        pass

    def propagateDirty(self, slot, subindex, roi):
        if slot==self.SegmentationImages and len(self.LabelInputs)>0:
            
            self._ambiguousLabels[subindex[0]] = self.LabelInputs[subindex[0]].value
            self._needLabelTransfer = True


    def assignObjectLabel(self, imageIndex, coordinate, assignedLabel):
        """
        Update the assigned label of the object located at the given coordinate.
        Does nothing if no object resides at the given coordinate.
        """
        segmentationShape = self.SegmentationImagesOut[imageIndex].meta.shape
        assert len(coordinate) == len( segmentationShape ), "Coordinate: {} is has the wrong length for this image, which is of shape: {}".format( coordinate, segmentationShape )
        slicing = tuple(slice(i, i+1) for i in coordinate)
        arr = self.SegmentationImagesOut[imageIndex][slicing].wait()

        objIndex = arr.flat[0]
        if objIndex == 0: # background; FIXME: do not hardcode
            return
        timeCoord = coordinate[0]
        labelslot = self.LabelInputs[imageIndex]
        labelsdict = labelslot.value
        labels = labelsdict[timeCoord]

        nobjects = len(labels)
        if objIndex >= nobjects:
            newLabels = numpy.zeros((objIndex + 1),)
            newLabels[:nobjects] = labels[:]
            labels = newLabels
        labels[objIndex] = assignedLabel
        labelsdict[timeCoord] = labels
        labelslot.setValue(labelsdict)
        labelslot.setDirty([(timeCoord, objIndex)])

        #Fill the cache of label bounding boxes, if it was empty
        if len(self._labelBBoxes[imageIndex].keys())==0:
            #it's the first label for this image
            feats = self.ObjectFeatures[imageIndex]([timeCoord]).wait()

            #the bboxes should be the same for all channels
            mins = feats[timeCoord][default_features_key]["Coord<Minimum>"]
            maxs = feats[timeCoord][default_features_key]["Coord<Maximum>"]
            bboxes = dict()
            bboxes["Coord<Minimum>"] = mins
            bboxes["Coord<Maximum>"] = maxs
            self._labelBBoxes[imageIndex][timeCoord]=bboxes

    def triggerTransferLabels(self, imageIndex):
        if not self._needLabelTransfer:
            return None
        if not self.SegmentationImages[imageIndex].ready():
            return None
        if len(self._labelBBoxes[imageIndex].keys())==0:
            #we either don't have any labels or we just read the project from file
            #nothing to transfer
            self._needLabelTransfer = False
            return None

        labels = dict()
        for timeCoord in range(self.SegmentationImages[imageIndex].meta.shape[0]):
            #we have to get new object features to get bounding boxes
            logger.info("Transferring labels to the new segmentation. This might take a while...")
            new_feats = self.ObjectFeatures[imageIndex]([timeCoord]).wait()
            coords = dict()
            coords["Coord<Minimum>"] = new_feats[timeCoord][default_features_key]["Coord<Minimum>"]
            coords["Coord<Maximum>"] = new_feats[timeCoord][default_features_key]["Coord<Maximum>"]
            #FIXME: pass axistags
            new_labels, old_labels_lost, new_labels_lost = self.transferLabels(
                self._ambiguousLabels[imageIndex][timeCoord],
                self._labelBBoxes[imageIndex][timeCoord],
                coords
            )
            labels[timeCoord] = new_labels

            self._labelBBoxes[imageIndex][timeCoord]=coords
            self._ambiguousLabels[imageIndex][timeCoord]=numpy.zeros((2,)) #initialize ambig. labels as normal labels

        self.LabelInputs[imageIndex].setValue(labels)
        self._needLabelTransfer = False

        return new_labels, old_labels_lost, new_labels_lost

    @staticmethod
    def transferLabels(old_labels, old_bboxes, new_bboxes, axistags = None):
        #transfer labels from old segmentation to new segmentation

        mins_old = old_bboxes["Coord<Minimum>"]
        maxs_old = old_bboxes["Coord<Maximum>"]
        mins_new = new_bboxes["Coord<Minimum>"]
        maxs_new = new_bboxes["Coord<Maximum>"]
        nobj_old = mins_old.shape[0]
        nobj_new = mins_new.shape[0]
        if axistags is None:
            axistags = "xyz"
        
        data2D = False
        if mins_old.shape[1]==2:
            data2D = True
        class bbox():
            def __init__(self, minmaxs, axistags):
                self.xmin = minmaxs[0][axistags.index('x')]
                self.ymin = minmaxs[0][axistags.index('y')]
                if not data2D:
                    self.zmin = minmaxs[0][axistags.index('z')]
                else:
                    self.zmin = 0
                self.xmax = minmaxs[1][axistags.index('x')]
                self.ymax = minmaxs[1][axistags.index('y')]
                if not data2D:
                    self.zmax = minmaxs[1][axistags.index('z')]
                else:
                    self.zmax = 0
                self.rad_x = 0.5*(self.xmax - self.xmin)
                self.cent_x = self.xmin+self.rad_x
                self.rad_y = 0.5*(self.ymax-self.ymin)
                self.cent_y = self.ymin+self.rad_y
                self.rad_z = 0.5*(self.zmax-self.zmin)
                self.cent_z = self.zmin+self.rad_z

            @staticmethod
            def overlap(bbox_tuple):
                this = bbox_tuple[0]
                that = bbox_tuple[1]
                over_x = this.rad_x+that.rad_x - (abs(this.cent_x-that.cent_x))
                over_y = this.rad_y+that.rad_y - (abs(this.cent_y-that.cent_y))
                over_z = this.rad_z+that.rad_z - (abs(this.cent_z-that.cent_z))
                if not data2D:
                    if over_x>0 and over_y>0 and over_z>0:
                        return over_x*over_y*over_z
                else:
                    if over_x>0 and over_y>0:
                        return over_x*over_y
                return 0

        nonzeros = numpy.nonzero(old_labels)[0]
        bboxes_old = [bbox(x, axistags) for x in zip(mins_old[nonzeros], maxs_old[nonzeros])]
        bboxes_new = [bbox(x, axistags) for x in zip(mins_new, maxs_new)]

        #remove background
        #FIXME: assuming background is 0 again
        bboxes_new = bboxes_new[1:]

        double_for_loop = itertools.product(bboxes_old, bboxes_new)
        overlaps = map(bbox.overlap, double_for_loop)

        overlaps = numpy.asarray(overlaps)
        overlaps = overlaps.reshape((len(bboxes_old), len(bboxes_new)))
        new_labels = numpy.zeros((nobj_new,), dtype=numpy.uint32)
        old_labels_lost = dict()
        old_labels_lost["full"]=[]
        old_labels_lost["partial"]=[]
        new_labels_lost = dict()
        new_labels_lost["conflict"]=[]
        for iobj in range(overlaps.shape[0]):
            #take the object with maximum overlap
            overlapsum = numpy.sum(overlaps[iobj, :])
            if overlapsum==0:
                old_labels_lost["full"].append((bboxes_old[iobj].cent_x, bboxes_old[iobj].cent_y, bboxes_old[iobj].cent_z))
                continue
            newindex = numpy.argmax(overlaps[iobj, :])
            if overlapsum-overlaps[iobj,newindex]>0:
                #this object overlaps with more than one new object
                old_labels_lost["partial"].append((bboxes_old[iobj].cent_x, bboxes_old[iobj].cent_y, bboxes_old[iobj].cent_z))

            overlaps[iobj, :] = 0
            overlaps[iobj, newindex] = 1 #doesn't matter what number>0

        for iobj in range(overlaps.shape[1]):
            labels = numpy.where(overlaps[:, iobj]>0)[0]
            if labels.shape[0]==1:
                new_labels[iobj+1]=old_labels[nonzeros[labels[0]]] #iobj+1 because of the background
            elif labels.shape[0]>1:
                new_labels_lost["conflict"].append((bboxes_new[iobj].cent_x, bboxes_new[iobj].cent_y, bboxes_new[iobj].cent_z))

        new_labels = new_labels
        new_labels[0]=0 #FIXME: hardcoded background value again
        return new_labels, old_labels_lost, new_labels_lost


    def exportTable(self, lane):
        numLanes = len(self.SegmentationImages)
<<<<<<< HEAD
        assert lane<numLanes
        features = self.ObjectFeatures[lane]([]).wait()
        feature_table = OpObjectExtraction.exportTable(features)
        predictions = self.Predictions[lane]([]).wait()
        nobjs = []
        for t, preds in predictions.iteritems():
            nobjs.append(preds.shape[0])
        nobjs_total = sum(nobjs)
        if nobjs_total==0:
            logger.info("Prediction not run yet, won't be exported")
            return feature_table
        else:
            assert nobjs_total==feature_table.shape[0]
            
            pred_column = numpy.zeros(nobjs_total, {'names': ['prediction'], 'formats': [numpy.dtype(numpy.uint8)]})
            start = 0
            finish = start
            for t, preds in predictions.iteritems():
                finish = start + nobjs[t]
                pred_column['prediction'][start:finish] = preds[:]
                start = finish
            
            feature_pred_table = rfn.merge_arrays((feature_table, pred_column), flatten = True, usemask = False)
        
            return feature_pred_table 

=======
        assert lane < numLanes, \
            "Can't export features for lane {} (only {} lanes exist)"\
            .format( lane, numLanes )
        return self.opPredict[lane].exportTable()
    
>>>>>>> 013772b1
    def addLane(self, laneIndex):
        numLanes = len(self.SegmentationImages)
        assert numLanes == laneIndex, "Image lanes must be appended."
        for slot in self.inputs.values():
            if slot.level > 0 and len(slot) == laneIndex:
                slot.resize(numLanes + 1)

        

    def removeLane(self, laneIndex, finalLength):
        for slot in self.inputs.values():
            if slot.level > 0 and len(slot) == finalLength + 1:
                slot.removeSlot(laneIndex, finalLength)

        try:
            self._ambiguousLabels.pop(laneIndex)
            self._labelBBoxes.pop(laneIndex)
        except:
            #FIXME: sometimes this pop is called for no reason and makes the project unusable. We should fix the underlying issue.
            pass

    def getLane(self, laneIndex):
        return OperatorSubView(self, laneIndex)


def _atleast_nd(a, ndim):
    """Like numpy.atleast_1d and friends, but supports arbitrary ndim,
    always puts extra dimensions last, and resizes.

    """
    if ndim < a.ndim:
        return
    nnew = ndim - a.ndim
    newshape = tuple(list(a.shape) + [1] * nnew)
    a.resize(newshape)


def _concatenate(arrays, axis):
    """wrapper to numpy.concatenate that resizes arrays first."""
    arrays = list(a for a in arrays if 0 not in a.shape)
    if len(arrays) == 0:
        return numpy.array([])
    maxd = max(max(a.ndim for a in arrays), 2)
    for a in arrays:
        _atleast_nd(a, maxd)
    return numpy.concatenate(arrays, axis=axis)


def make_feature_array(feats, selected, labels=None):
    featlist = []
    labellist = []

    row_names = []
    col_names = []

    for t in sorted(feats.keys()):
        featsMatrix_tmp = []
        index = None
        if labels is not None:
            labellist_tmp = []
            lab = labels[t].squeeze()
            index = numpy.nonzero(lab)
            labellist_tmp.append(lab[index])

        timestep_col_names = []
        for plugin in sorted(feats[t].keys()):
            if plugin == default_features_key or plugin not in selected:
                continue
            for featname in sorted(feats[t][plugin].keys()):
                if featname not in selected[plugin]:
                    continue
                value = feats[t][plugin][featname]
                ft = numpy.asarray(value.squeeze())
                if index is not None:
                    ft = ft[index]
                featsMatrix_tmp.append(ft)
                timestep_col_names.extend([(plugin, featname)] * value.shape[1])
        if not col_names:
            col_names = timestep_col_names
        elif col_names != timestep_col_names:
            raise Exception('different time slices did not have same features.')
            
        #FIXME: we can do it all with just arrays
        featsMatrix_tmp_combined = _concatenate(featsMatrix_tmp, axis=1)
        featlist.append(featsMatrix_tmp_combined)
        if index is not None:
            row_names.extend(list((t, obj) for obj in index[0]))
        if labels is not None:
            labellist_tmp_combined = _concatenate(labellist_tmp, axis=1)
            labellist.append(labellist_tmp_combined)

    featMatrix = _concatenate(featlist, axis=0)

    if labels is not None:
        labelsMatrix = _concatenate(labellist, axis=0)
        assert labelsMatrix.shape[0] == featMatrix.shape[0]
        return featMatrix, row_names, col_names, labelsMatrix
    return featMatrix, row_names, col_names


def replace_missing(a):
    rows, cols = numpy.where(numpy.isnan(a) + numpy.isinf(a))
    idx = (rows, cols)
    rows = list(set(rows.flat))
    cols = list(set(cols.flat))
    a[idx] = MISSING_VALUE
    return rows, cols


class OpObjectTrain(Operator):
    """Trains a random forest on all labeled objects."""

    name = "TrainRandomForestObjects"
    description = "Train a random forest on multiple images"
    category = "Learning"

    Labels = InputSlot(level=1, stype=Opaque, rtype=List)
    Features = InputSlot(level=1, rtype=List, stype=Opaque)
    SelectedFeatures = InputSlot(rtype=List, stype=Opaque)
    FixClassifier = InputSlot(stype="bool")
    ForestCount = InputSlot(stype="int", value=1)

    Classifier = OutputSlot()
    BadObjects = OutputSlot(stype=Opaque)

    def __init__(self, *args, **kwargs):
        super(OpObjectTrain, self).__init__(*args, **kwargs)
        self._tree_count = 100
        self.FixClassifier.setValue(False)

    def setupOutputs(self):
        if self.FixClassifier.value == False:
            self.Classifier.meta.dtype = object
            self.Classifier.meta.shape = (1,)
            self.Classifier.meta.axistags = None

        self.BadObjects.meta.shape = (1,)
        self.BadObjects.meta.dtype = object
        self.BadObjects.meta.axistags = None

    def execute(self, slot, subindex, roi, result):
        featList = []
        all_col_names = []
        labelsList = []

        # will be available at slot self.Warnings
        all_bad_objects = defaultdict(lambda: defaultdict(list))
        all_bad_feats = set()

        selected = self.SelectedFeatures([]).wait()
        if len(selected)==0:
            # no features - no predictions
            self.Classifier.setValue(None)
            return
        
        for i in range(len(self.Labels)):
            # this loop is by image, not time! 

            # TODO: we should be able to use self.Labels[i].value,
            # but the current implementation of Slot.value() does not
            # do the right thing.
            labels_image = self.Labels[i]([]).wait()
            labels_image_filtered = {}
            nztimes = []
            for timestep, labels_time in labels_image.iteritems():
                nz = numpy.nonzero(labels_time)
                if len(nz[0])==0:
                    continue
                else:
                    nztimes.append(timestep)
                    labels_image_filtered[timestep] = labels_time

            if len(nztimes)==0:
                continue
            # compute the features if there are nonzero labels in this image
            # and only for the time steps, which have labels
            feats = self.Features[i](nztimes).wait()

            featstmp, row_names, col_names, labelstmp = make_feature_array(feats, selected, labels_image_filtered)
            if labelstmp.size == 0 or featstmp.size == 0:
                continue

            rows, cols = replace_missing(featstmp)

            featList.append(featstmp)
            all_col_names.append(tuple(col_names))
            labelsList.append(labelstmp)

            for idx in rows:
                t, obj = row_names[idx]
                all_bad_objects[i][t].append(obj)

            for c in cols:
                all_bad_feats.add(col_names[c])


        if len(labelsList)==0:
            #no labels, return here
            self.Classifier.setValue(None)
            return
        
        
        self._warnBadObjects(all_bad_objects, all_bad_feats)

        if not len(set(all_col_names)) == 1:
            raise Exception('different time slices did not have same features.')

        featMatrix = _concatenate(featList, axis=0)
        labelsMatrix = _concatenate(labelsList, axis=0)
        
        logger.info("training on matrix of shape {}".format(featMatrix.shape))

        if featMatrix.size == 0 or labelsMatrix.size == 0:
            result[:] = None
            return
        classifier_factory = ParallelVigraRfLazyflowClassifierFactory( self.ForestCount.value, self._tree_count )
        classifier = classifier_factory.create_and_train( featMatrix.astype(numpy.float32), numpy.asarray(labelsMatrix, dtype=numpy.uint32) )
        avg_oob = numpy.mean(classifier.oobs)
        logger.info("training finished, average out-of-bag error: {}".format(avg_oob))
        result[0] = classifier
        return result

    def propagateDirty(self, slot, subindex, roi):
        if slot is not self.FixClassifier and \
           self.inputs["FixClassifier"].value == False:
            slcs = (slice(0, self.ForestCount.value, None),)
            self.outputs["Classifier"].setDirty(slcs)

    def _warnBadObjects(self, bad_objects, bad_feats):
        messageTesting = False
        if len(bad_feats)>0 or any([len(bad_objects[i])>0 for i in bad_objects.keys()]) or messageTesting:
            self.BadObjects.setValue( {'objects': bad_objects, 'feats': bad_feats} )


class OpObjectPredict(Operator):
    """Predicts object labels in a single image.

    Performs prediction on all objects in a time slice at once, and
    caches the result.

    """
    # WARNING: right now we predict and cache a whole time slice. We
    # expect this to be fast because there are relatively few objects
    # compared to the number of pixels in pixel classification. If
    # this should be too slow, we should instead cache at the object
    # level, and only predict for objects visible in the roi.

    name = "OpObjectPredict"

    Features = InputSlot(rtype=List, stype=Opaque)
    SelectedFeatures = InputSlot(rtype=List, stype=Opaque)
    Classifier = InputSlot()
    LabelsCount = InputSlot(stype='integer')
    InputProbabilities = InputSlot(stype=Opaque, rtype=List, optional=True)

    Predictions = OutputSlot(stype=Opaque, rtype=List)
    Probabilities = OutputSlot(stype=Opaque, rtype=List)
    CachedProbabilities = OutputSlot(stype=Opaque, rtype=List)
    ProbabilityChannels = OutputSlot(stype=Opaque, rtype=List, level=1)
    BadObjects = OutputSlot(stype=Opaque, rtype=List)

    #SegmentationThreshold = 0.5

    def setupOutputs(self):
        self.Predictions.meta.shape = self.Features.meta.shape
        self.Predictions.meta.dtype = object
        self.Predictions.meta.axistags = None
        self.Predictions.meta.mapping_dtype = numpy.uint8

        self.Probabilities.meta.shape = self.Features.meta.shape
        self.Probabilities.meta.dtype = object
        self.Probabilities.meta.mapping_dtype = numpy.float32
        self.Probabilities.meta.axistags = None

        self.BadObjects.meta.shape = self.Features.meta.shape
        self.BadObjects.meta.dtype = object
        self.BadObjects.meta.mapping_dtype = numpy.uint8
        self.BadObjects.meta.axistags = None

        if self.LabelsCount.ready():
            nlabels = self.LabelsCount[:].wait()
            nlabels = int(nlabels[0])
            self.ProbabilityChannels.resize(nlabels)
            for oslot in self.ProbabilityChannels:
                oslot.meta.shape = self.Features.meta.shape
                oslot.meta.dtype = object
                oslot.meta.axistags = None
                oslot.meta.mapping_dtype = numpy.float32

        self.lock = RequestLock()
        self.prob_cache = dict()
        self.bad_objects = dict()

    def execute(self, slot, subindex, roi, result):
        assert slot in [self.Predictions,
                        self.Probabilities,
                        self.CachedProbabilities,
                        self.ProbabilityChannels,
                        self.BadObjects]

        times = roi._l
        if len(times) == 0:
            # we assume that 0-length requests are requesting everything
            times = range(self.Predictions.meta.shape[0])

        if slot is self.CachedProbabilities:
            return {t: self.prob_cache[t] for t in times if t in self.prob_cache}

        classifier = self.Classifier.value
        if classifier is None:
            # this happens if there was no data to train with
            return dict((t, numpy.array([])) for t in times)

        feats = {}
        prob_predictions = {}

        selected = self.SelectedFeatures([]).wait()

        # FIXME: self.prob_cache is shared, so we need to block.
        # However, this makes prediction single-threaded.
        with self.lock:
            for t in times:
                if t in self.prob_cache:
                    continue

                tmpfeats = self.Features([t]).wait()
                ftmatrix, _, col_names = make_feature_array(tmpfeats, selected)
                rows, cols = replace_missing(ftmatrix)
                self.bad_objects[t] = numpy.zeros((ftmatrix.shape[0],))
                self.bad_objects[t][rows] = 1
                feats[t] = ftmatrix
                prob_predictions[t] = 0

            def predict_forest(_t):
                # Note: We can't use RandomForest.predictLabels() here because we're training in parallel,
                #        and we have to average the PROBABILITIES from all forests.
                #       Averaging the label predictions from each forest is NOT equivalent.
                #       For details please see wikipedia:
                #       http://en.wikipedia.org/wiki/Electoral_College_%28United_States%29#Irrelevancy_of_national_popular_vote
                #       (^-^)
                prob_predictions[_t] = classifier.predict_probabilities(feats[_t].astype(numpy.float32))

            # predict the data with all the forests in parallel
            pool = RequestPool()
            for t in times:
                if t in self.prob_cache:
                    continue
                req = Request( partial(predict_forest, t) )
                pool.add(req)

            pool.wait()
            pool.clean()

            for t in times:
                if t not in self.prob_cache:
                    # prob_predictions is a dict-of-arrays, indexed as follows:
                    # prob_predictions[t][object_index, class_index]
                    self.prob_cache[t] = prob_predictions[t]
                    self.prob_cache[t][0] = 0 # Background probability is always zero


            if slot == self.Probabilities:
                return { t : self.prob_cache[t] for t in times }
            elif slot == self.Predictions:
                # FIXME: Support SegmentationThreshold again...
                labels = dict()
                for t in times:
                    prob_sum = numpy.sum(self.prob_cache[t], axis=1)
                    labels[t] = 1 + numpy.argmax(self.prob_cache[t], axis=1)
                    labels[t][0] = 0 # Background gets the zero label
                
                return labels

            elif slot == self.ProbabilityChannels:
                try:
                    prob_single_channel = {t: self.prob_cache[t][:, subindex[0]]
                                           for t in times}
                except:
                    # no probabilities available for this class; return zeros
                    prob_single_channel = {t: numpy.zeros((self.prob_cache[t].shape[0], 1))
                                           for t in times}
                return prob_single_channel

            elif slot == self.BadObjects:
                return { t : self.bad_objects[t] for t in times }

            else:
                assert False, "Unknown input slot"

    def propagateDirty(self, slot, subindex, roi):
        self.prob_cache = {}
        if slot is self.InputProbabilities:
            self.prob_cache = self.InputProbabilities([]).wait()
        self.Predictions.setDirty(())
        self.Probabilities.setDirty(())
        self.ProbabilityChannels.setDirty(())

    def exportTable(self):
        if not self.Predictions.ready() or not self.Features.ready():
            return None
        
        features = self.Features([]).wait()
        feature_table = OpObjectExtraction.exportTable(features)
        predictions = self.Predictions([]).wait()
        nobjs = []
        for t, preds in predictions.iteritems():
            nobjs.append(preds.shape[0])
        nobjs_total = sum(nobjs)
        if nobjs_total==0:
            print "Prediction not run yet, won't be exported"
            return feature_table
        else:
            assert nobjs_total==feature_table.shape[0]
            
            pred_column = numpy.zeros(nobjs_total, {'names': ['prediction'], 'formats': [numpy.dtype(numpy.uint8)]})
            start = 0
            finish = start
            for t, preds in predictions.iteritems():
                finish = start + nobjs[t]
                pred_column['prediction'][start:finish] = preds[:]
                start = finish
            
            feature_pred_table = rfn.merge_arrays((feature_table, pred_column), flatten = True, usemask = False)
        
            return feature_pred_table 



class OpRelabelSegmentation(Operator):
    """Takes a segmentation image and a mapping and returns the
    mapped image.

    For instance, map prediction labels onto objects.

    """
    name = "OpToImage"
    Image = InputSlot()
    ObjectMap = InputSlot(stype=Opaque, rtype=List)
    Features = InputSlot(rtype=List, stype=Opaque) #this is needed to limit dirty propagation to the object bbox
    Output = OutputSlot()
    
    loggingName = __name__ + ".OpRelabelSegmentation"
    logger = logging.getLogger(loggingName)

    def setupOutputs(self):
        self.Output.meta.assignFrom(self.Image.meta)
        self.Output.meta.dtype = self.ObjectMap.meta.mapping_dtype

    def execute(self, slot, subindex, roi, result):
        tStart = time.time()
        
        tIMG = time.time()
        img = self.Image(roi.start, roi.stop).wait()
        tIMG = 1000.0*(time.time()-tIMG)
        
        for t in range(roi.start[0], roi.stop[0]):
            
            tMAP = time.time()
            map_ = self.ObjectMap([t]).wait()
            tmap = map_[t]
            # FIXME: necessary because predictions are returned
            # enclosed in a list.
            if isinstance(tmap, list):
                tmap = tmap[0]
            tmap = tmap.squeeze()
            if tmap.ndim==0:
                # no objects, nothing to paint
                result[t-roi.start[0]][:] = 0
                return result
            
            tMAP = 1000.0*(time.time()-tMAP)
            #FIXME: This should be cached (and reset when the input becomes dirty)")
            tMAX = time.time()
            idx = img.max()
            
            if len(tmap) <= idx:
                newTmap = numpy.zeros((idx + 1,)) # And maybe this should be cached, too?
                newTmap[:len(tmap)] = tmap[:]
                tmap = newTmap
            tMAX = 1000.0*(time.time()-tMAX)
            
            #do the work thing
            tWORK = time.time()
            result[t-roi.start[0]] = tmap[img[t-roi.start[0]]]
            tWORK = 1000.0*(time.time()-tWORK)
            
        if self.logger.getEffectiveLevel() >= logging.DEBUG:
            tStart = 1000.0*(time.time()-tStart)
            self.logger.debug("took %f msec. (img: %f, wait ObjectMap: %f, do work: %f, max: %f)" % (tStart, tIMG, tMAP, tWORK, tMAX))
        
        return result

    def propagateDirty(self, slot, subindex, roi):
        if slot is self.Image:
            self.Output.setDirty(roi)

        elif slot is self.ObjectMap or slot is self.Features:
            # this is hacky. the gui's onClick() function calls
            # setDirty with a (time, object) pair, while elsewhere we
            # call setDirty with ().
            if len(roi._l) == 0:
                self.Output.setDirty(slice(None))
            elif isinstance(roi._l[0], int):
                for t in roi._l:
                    self.Output.setDirty(slice(t))
            else:
                assert len(roi._l[0]) == 2
                # for each dirty object, only set its bounding box dirty
                ts = list(set(t for t, _ in roi._l))
                feats = self.Features(ts).wait()
                for t, obj in roi._l:
                    min_coords = feats[t][default_features_key]['Coord<Minimum>'][obj].astype(numpy.uint32)
                    max_coords = feats[t][default_features_key]['Coord<Maximum>'][obj].astype(numpy.uint32)
                    slcs = list(slice(*args) for args in zip(min_coords, max_coords))
                    slcs = [slice(t, t+1),] + slcs + [slice(None),]
                    self.Output.setDirty(slcs)

class OpMultiRelabelSegmentation(Operator):
    """Takes a segmentation image and multiple mappings and returns the
    mapped images.

    For instance, map prediction probabilities for different classes
    onto objects.

    """
    name = "OpToImageMulti"
    Image = InputSlot()
    ObjectMaps = InputSlot(stype=Opaque, rtype=List, level=1)
    Features = InputSlot(rtype=List, stype=Opaque) #this is needed to limit dirty propagation to the object bbox
    Output = OutputSlot(level=1)

    def __init__(self, *args, **kwargs):
        super(OpMultiRelabelSegmentation, self).__init__(*args, **kwargs)
        self._innerOperators = []

    def setupOutputs(self):
        nmaps = len(self.ObjectMaps)
        for islot in self.ObjectMaps:
            op = OpRelabelSegmentation(parent=self)
            op.Image.connect(self.Image)
            op.ObjectMap.connect(islot)
            op.Features.connect(self.Features)
            self._innerOperators.append(op)
        self.Output.resize(nmaps)
        for i, oslot in enumerate(self.Output):
            oslot.connect(self._innerOperators[i].Output)
            

    def propagateDirty(self, slot, subindex, roi):
        pass

class OpMaxLabel(Operator):
    """Finds the maximum label value in the input labels.

    Special operator for object classification labels, expects
    inputs to be in a dictionary

    """
    name = "OpMaxLabel"
    Inputs = InputSlot(level=1,rtype=List,  stype=Opaque)
    Output = OutputSlot()

    def __init__(self, *args, **kwargs):
        super(OpMaxLabel, self).__init__(*args, **kwargs)
        self.Output.meta.shape = (1,)
        self.Output.meta.dtype = object
        self._output = 0 #internal cache


    def setupOutputs(self):
        self.updateOutput()
        self.Output.setValue(self._output)

    def execute(self, slot, subindex, roi, result):
        result[0] = self._output
        return result

    def propagateDirty(self, inputSlot, subindex, roi):
        self.updateOutput()
        self.Output.setValue(self._output)

    def updateOutput(self):
        # Return the max value of all our inputs
        maxValue = None
        for i, inputSubSlot in enumerate(self.Inputs):
            
            subSlotLabelDict = self.Inputs[i][:].wait()
            for v in subSlotLabelDict.itervalues():
                subSlotMax = numpy.max(v)
                if maxValue is None:
                    maxValue = subSlotMax
                else:
                    maxValue = max(maxValue, subSlotMax)
        self._output = int(maxValue)


class OpBadObjectsToWarningMessage(Operator):
    """Parses an input dictionary of bad objects and bad features, and
    sets an informative warning message to its output slot.

    """

    name = "OpBadObjectsToWarningMessage"
    _blockSep = "\n\n"
    _itemSep = "\n"
    _objectSep = ", "
    _itemIndent = "    "

    # the input slot
    # format: BadObjects.value = {      
    #                               'objects': 
    #                                   {img_key: {time_key: [obj_index, obj_index_2, ...]}}, 
    #                               'feats': 
    #                                   set()
    #                            }
    BadObjects = InputSlot(stype=Opaque)

    # the output slot
    # format: WarningMessage.value = 
    #           {'title': a, 'text': b, 'info': c, 'details': d} if message available, the keys 'info' and 'details' might be omitted
    #           {} otherwise
    WarningMessage = OutputSlot(stype=Opaque)

    def setupOutputs(self):
        pass

    def propagateDirty(self, slot, subindex, roi):
        try:
            d = self.BadObjects[:].wait()
        except AssertionError as E:
            if "has no value" in str(E):
                # since we are in propagateDirty, the input got reset or we got disconnected, either case
                # means we don't have to issue warnings any more
                return
            # don't know what this is about, raise again
            raise
            
        warn = {}
        warn['title'] = 'Warning'
        warn['text'] = 'Encountered bad objects/features while training.'
        warn['details'] = self._formatMessage(d)

        if len(warn['details']) == 0:
            return
        self.WarningMessage.setValue(warn)

    def execute(self, slot, subindex, roi, result):
        pass

    def _formatMessage(self, d):
        a = []
        try:
            keys = d.keys()
            # a) objects
            if 'objects' in keys:
                keys.remove('objects')
                s = self._formatObjects(d['objects'])
                if len(s) > 0:
                    a.append(s)


            # b) features
            if 'feats' in keys:
                keys.remove('feats')
                s = self._formatFeatures(d['feats'])
                if len(s)>0:
                    a.append(s)
                    
            if len(keys)>0:
                logger.warning("Encountered unknown bad object keywords: {}".format(keys))
        except AttributeError:
            raise TypeError("Expected input to be a dictionary, got {}".format(type(d)))

        return self._blockSep.join(a)

    def _formatFeatures(self, f):
        try:
            a = self._itemSep.join(map(str, sorted(f)))
        except TypeError:
            raise TypeError("Expected bad features to be a set, got {}".format(type(f)))
        if len(a)>0:
            a = "The following features had bad values:" + self._itemSep + a
        return a

    def _formatObjects(self, obj):
        a = []
        indent = 1
        
        try:
            # loop image indices
            for img in obj.keys():
                imtext = self._itemIndent*indent + "at image index {}".format(img)
                indent += 1
                
                # just show time slice if more than 1 time slice exists (avoid confusion/obfuscation)
                needTime = len(obj[img].keys())>1
                b = []

                # loop time values
                for t in obj[img].keys():
                    # object numbers
                    c = self._objectSep.join(map(str,obj[img][t]))

                    if len(c)>0:
                        c = self._itemIndent*indent + "Objects " + c
                        if needTime:
                            c = self._itemIndent*indent + "at time {}".format(t) + self._itemSep + self._itemIndent + c
                        b.append(c)

                indent -= 1
                if len(b)>0:
                    a.append(self._itemSep.join([imtext] + b))
        except AttributeError:
            raise TypeError("bad objects dictionary has wrong format.")


        if len(a)>0:
            return self._itemSep.join(["The following objects had bad features:"] +a)
        else:
            return ""<|MERGE_RESOLUTION|>--- conflicted
+++ resolved
@@ -544,40 +544,11 @@
 
     def exportTable(self, lane):
         numLanes = len(self.SegmentationImages)
-<<<<<<< HEAD
-        assert lane<numLanes
-        features = self.ObjectFeatures[lane]([]).wait()
-        feature_table = OpObjectExtraction.exportTable(features)
-        predictions = self.Predictions[lane]([]).wait()
-        nobjs = []
-        for t, preds in predictions.iteritems():
-            nobjs.append(preds.shape[0])
-        nobjs_total = sum(nobjs)
-        if nobjs_total==0:
-            logger.info("Prediction not run yet, won't be exported")
-            return feature_table
-        else:
-            assert nobjs_total==feature_table.shape[0]
-            
-            pred_column = numpy.zeros(nobjs_total, {'names': ['prediction'], 'formats': [numpy.dtype(numpy.uint8)]})
-            start = 0
-            finish = start
-            for t, preds in predictions.iteritems():
-                finish = start + nobjs[t]
-                pred_column['prediction'][start:finish] = preds[:]
-                start = finish
-            
-            feature_pred_table = rfn.merge_arrays((feature_table, pred_column), flatten = True, usemask = False)
-        
-            return feature_pred_table 
-
-=======
         assert lane < numLanes, \
             "Can't export features for lane {} (only {} lanes exist)"\
             .format( lane, numLanes )
         return self.opPredict[lane].exportTable()
     
->>>>>>> 013772b1
     def addLane(self, laneIndex):
         numLanes = len(self.SegmentationImages)
         assert numLanes == laneIndex, "Image lanes must be appended."
@@ -987,7 +958,7 @@
             nobjs.append(preds.shape[0])
         nobjs_total = sum(nobjs)
         if nobjs_total==0:
-            print "Prediction not run yet, won't be exported"
+            logger.info("Prediction not run yet, won't be exported")
             return feature_table
         else:
             assert nobjs_total==feature_table.shape[0]
