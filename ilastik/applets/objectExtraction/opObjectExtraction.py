--- conflicted
+++ resolved
@@ -48,13 +48,8 @@
         if slot is self.LabelImageComputation:
              # assumes t,x,y,z,c
             for t in range(roi.start[0],roi.stop[0]):
-<<<<<<< HEAD
                 if t not in self._processedTimeSteps:
                     print "Calculating LabelImage at " + str(t) + " "                    
-=======
-                 if t not in self._processedTimeSteps:
-                    print "Calculating LabelImage at", t
->>>>>>> e727ace8
                     sroi = SubRegion(self.BinaryImage, start=[t,0,0,0,0], stop=[t+1,] + list(self.BinaryImage.meta.shape[1:]))                    
                     a = self.BinaryImage.get(sroi).wait()        
                     a = a[0,...,0]        
