--- conflicted
+++ resolved
@@ -392,13 +392,7 @@
     tempfile_pref = "/export/home/akreshuk/data/context/bock_1024_2048_51_81_all_3d_anis_feat_anis_var_iter"
     #tempfile_pref = "/tmp/temp"
     
-<<<<<<< HEAD
     opernames = ["var3Danis"]
-    #opernames = ["hist"]
-=======
-    #opernames = ["var3Danis"]
-    opernames = ["hist3D"]
->>>>>>> 8b684feb
     #radii = [1, 3, 5, 10, 15, 20]
     radii = [1, 3, 5, 10, 15, 20, 30, 40]
     
